--- conflicted
+++ resolved
@@ -51,11 +51,8 @@
                                                        LonelyPaymentDetailsDialog)
 from stoqlib.gui.dialogs.paymentchangedialog import (PaymentDueDateChangeDialog,
                                                      PaymentStatusChangeDialog)
-<<<<<<< HEAD
 from stoqlib.gui.dialogs.paymentcommentsdialog import PaymentCommentsDialog
-=======
 from stoqlib.gui.dialogs.paymentflowhistorydialog import PaymentFlowHistoryDialog
->>>>>>> 894bac58
 from stoqlib.gui.dialogs.saledetails import SaleDetailsDialog
 from stoqlib.gui.dialogs.renegotiationdetails import RenegotiationDetailsDialog
 from stoqlib.gui.search.paymentsearch import InPaymentBillCheckSearch
