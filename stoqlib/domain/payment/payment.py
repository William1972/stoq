# -*- coding: utf-8 -*-
# vi:si:et:sw=4:sts=4:ts=4

##
## Copyright (C) 2005-2008 Async Open Source <http://www.async.com.br>
## All rights reserved
##
## This program is free software; you can redistribute it and/or modify
## it under the terms of the GNU Lesser General Public License as published by
## the Free Software Foundation; either version 2 of the License, or
## (at your option) any later version.
##
## This program is distributed in the hope that it will be useful,
## but WITHOUT ANY WARRANTY; without even the implied warranty of
## MERCHANTABILITY or FITNESS FOR A PARTICULAR PURPOSE.  See the
## GNU Lesser General Public License for more details.
##
## You should have received a copy of the GNU Lesser General Public License
## along with this program; if not, write to the Free Software
## Foundation, Inc., or visit: http://www.gnu.org/.
##
## Author(s):   Evandro Vale Miquelito     <evandro@async.com.br>
##              Henrique Romano            <henrique@async.com.br>
##              Johan Dahlin               <jdahlin@async.com.br>
##
""" Payment management implementations."""

import datetime
from decimal import Decimal

from kiwi.datatypes import currency
from kiwi.log import Logger
from zope.interface import implements

<<<<<<< HEAD
from stoqlib.database.orm import PriceCol
from stoqlib.database.orm import IntCol, DateTimeCol, UnicodeCol, ForeignKey
from stoqlib.database.orm import const, MultipleJoin
=======
from stoqlib.database.orm import (IntCol, DateTimeCol, UnicodeCol, ForeignKey,
                                  PriceCol, DecimalCol)
from stoqlib.database.orm import const, DESC, AND, OR
>>>>>>> dfcc04a9
from stoqlib.domain.base import Domain, ModelAdapter
from stoqlib.domain.interfaces import IInPayment, IOutPayment
from stoqlib.exceptions import DatabaseInconsistency, StoqlibError
from stoqlib.lib.translation import stoqlib_gettext

_ = stoqlib_gettext
log = Logger('stoqlib.domain.payment.payment')


class Payment(Domain):
    """ The payment representation in Stoq.

    B{Importante attributes}:
        - I{interest}: the absolute value for the interest associated with
                       this payment.
        - I{discount}: the absolute value for the discount associated with
                       this payment.
        - I{penalty}: the absolute value for the penalty associated with
                       this payment.
    """

    # Status description
    # Sale: (PENDING, PAID, CANCELLED)
    # A payment is created in STATUS_PREVIEW
    # When you confirm a sale or a purchase, the status is modified to PENDING
    # If you pay with money, status is set to STATUS_PAID
    # Otherwise it's left as pending until the money is received.
    # Finally if you cancel the payment
    # the status is set to STATUS_CANCELLED

    # Purchase: (PENDING, PAID, REVIEWING, CONFIRMED, CANCELLED)
    # TODO
    (STATUS_PREVIEW,
     STATUS_PENDING,
     STATUS_PAID,
     STATUS_REVIEWING,
     STATUS_CONFIRMED,
     STATUS_CANCELLED) = range(6)

    statuses = {STATUS_PREVIEW: _(u'Preview'),
                STATUS_PENDING: _(u'To Pay'),
                STATUS_PAID: _(u'Paid'),
                STATUS_REVIEWING: _(u'Reviewing'),
                STATUS_CONFIRMED: _(u'Confirmed'),
                STATUS_CANCELLED: _(u'Cancelled')}

    status = IntCol(default=STATUS_PREVIEW)
    open_date = DateTimeCol(default=datetime.datetime.now)
    due_date = DateTimeCol()
    paid_date = DateTimeCol(default=None)
    cancel_date = DateTimeCol(default=None)
    paid_value = PriceCol(default=None)
    base_value = PriceCol(default=None)
    value = PriceCol()
    interest = PriceCol(default=0)
    discount = PriceCol(default=0)
    penalty = PriceCol(default=0)
    description = UnicodeCol(default=None)
    payment_number = UnicodeCol(default=None)
    method = ForeignKey('PaymentMethod')
    group = ForeignKey('PaymentGroup')
    till = ForeignKey('Till')
    destination = ForeignKey('PaymentDestination')
    category = ForeignKey('PaymentCategory')

    comments = MultipleJoin('PaymentComment')

    def _check_status(self, status, operation_name):
        assert self.status == status, ('Invalid status for %s '
                                       'operation: %s' % (operation_name,
                                       self.statuses[self.status]))

    #
    # ORMObject hooks
    #

    def _create(self, id, **kw):
        if not 'value' in kw:
            raise TypeError('You must provide a value argument')
        if not 'base_value' in kw or not kw['base_value']:
            kw['base_value'] = kw['value']
        Domain._create(self, id, **kw)

    @classmethod
    def delete(cls, obj_id, connection):
        # First call hooks, do this first so the hook
        # have access to everything it needs
        payment = cls.get(obj_id, connection)
        payment.method.operation.payment_delete(payment)

        # Remove from the In/Out tables, ideally this would
        # be stored so we don't have to do trial and error
        out_payment = IOutPayment(payment, None)
        in_payment = IInPayment(payment, None)
        if out_payment is not None:
            PaymentAdaptToOutPayment.delete(
                out_payment.id, connection)
        elif in_payment is not None:
            PaymentAdaptToInPayment.delete(
                in_payment.id, connection)

        super(cls, Payment).delete(obj_id, connection)

    #
    # Properties
    #

    @property
    def comments_number(self):
        return len(self.comments)

    @property
    def bank(self):
        """Get a BankAccount instance
        @returns: a BankAccount instance, if the payment method does not
        provide a bank account.
        """
        # This is mainly used by receipt.rml, and is a convenience
        # property, ideally we should move it to payment operation
        # somehow
        if self.method.method_name == 'check':
            data = self.method.operation.get_check_data_by_payment(self)
            return data.bank_data


    #
    # Public API
    #

    def get_status_str(self):
        if not self.statuses.has_key(self.status):
            raise DatabaseInconsistency('Invalid status for Payment '
                                        'instance, got %d' % self.status)
        return self.statuses[self.status]

    def get_days_late(self):
        if self.status == Payment.STATUS_PAID:
            return 0

        days_late = datetime.date.today() - self.due_date.date()
        if days_late.days < 0:
            return 0

        return days_late.days

    def set_pending(self):
        """Set a STATUS_PREVIEW payment as STATUS_PENDING. This also means
        that this is valid payment and its owner actually can charge it
        """
        self._check_status(self.STATUS_PREVIEW, 'set_pending')
        self.status = self.STATUS_PENDING

        PaymentFlowHistory.add_payment(self.get_connection(), self)

    def set_not_paid(self, change_entry):
        """Set a STATUS_PAID payment as STATUS_PENDING. This requires clearing
        paid_date and paid_value

        @param change_entry: an PaymentChangeHistory object, that will hold the changes
        information
        """
        self._check_status(self.STATUS_PAID, 'set_not_paid')

        change_entry.last_status = self.STATUS_PAID
        change_entry.new_status = self.STATUS_PENDING

        PaymentFlowHistory.remove_paid_payment(self.get_connection(), self,
                                               self.paid_date)

        self.status = self.STATUS_PENDING
        self.paid_date = None
        self.paid_value = None

    def pay(self, paid_date=None, paid_value=None):
        """Pay the current payment set its status as STATUS_PAID"""
        self._check_status(self.STATUS_PENDING, 'pay')

        paid_value = paid_value or (self.value - self.discount +
                                    self.interest)
        self.paid_value = paid_value
        self.paid_date = paid_date or const.NOW()
        self.status = self.STATUS_PAID

        PaymentFlowHistory.add_paid_payment(self.get_connection(), self)

    def cancel(self, change_entry=None):
        # TODO Check for till entries here and call cancel_till_entry if
        # it's possible. Bug 2598
        if self.status not in [Payment.STATUS_PREVIEW, Payment.STATUS_PENDING,
                               Payment.STATUS_PAID]:
            raise StoqlibError("Invalid status for cancel operation, "
                                "got %s" % self.get_status_str())

        if self.status == Payment.STATUS_PAID:
             PaymentFlowHistory.remove_paid_payment(self.get_connection(),
                                                    self)
        else:
            PaymentFlowHistory.remove_payment(self.get_connection(), self)

        old_status = self.status
        self.status = self.STATUS_CANCELLED
        self.cancel_date = const.NOW()

        if change_entry is not None:
            change_entry.last_status = old_status
            change_entry.new_status = self.status

    def change_due_date(self, new_due_date):
        """Changes the payment due date.
        @param new_due_date: The new due date for the payment.
        @rtype: datetime.date
        """
        if self.status in [Payment.STATUS_PAID, Payment.STATUS_CANCELLED]:
            raise StoqlibError("Invalid status for change_due_date operation, "
                                "got %s" % self.get_status_str())
        conn = self.get_connection()
        PaymentFlowHistory.remove_payment(conn, self, self.due_date)
        PaymentFlowHistory.add_payment(conn, self, new_due_date)
        self.due_date = new_due_date

    def get_payable_value(self):
        """ Returns the calculated payment value with the daily penalty.
            Note that the payment group daily_penalty must be
            between 0 and 100.
        """
        if self.status in [self.STATUS_PREVIEW, self.STATUS_CANCELLED]:
            return self.value
        if self.status in [self.STATUS_PAID, self.STATUS_REVIEWING,
                           self.STATUS_CONFIRMED]:
            return self.paid_value

        return self.value + self.get_penalty()

    def get_penalty(self, date=None):
        """Calculate the penalty in an absolute value
        @param date: date of payment
        @returns: penalty
        @rtype: currency
        """
        if not date:
            date = datetime.date.today()
        elif date < self.open_date.date():
            raise ValueError("Date can not be less then open date")
        elif date > datetime.date.today():
            raise ValueError("Date can not be greather then future date")

        if not self.method.daily_penalty:
            return currency(0)

        days = (date - self.due_date.date()).days
        if days <= 0:
            return currency(0)

        return currency(days * self.method.daily_penalty / 100 * self.value)

    def get_interest(self, date=None):
        """Calculate the interest in an absolute value
        @param date: date of payment
        @returns: interest
        @rtype: currency
        """
        if not date:
            date = datetime.date.today()
        elif date < self.open_date.date():
            raise ValueError("Date can not be less then open date")
        elif date > datetime.date.today():
            raise ValueError("Date can not be greather then future date")
        if not self.method.interest:
            return currency(0)

        # Don't add interest if we pay in time!
        if self.due_date.date() >= date:
            return currency(0)

        return currency(self.method.interest / 100 * self.value)

    def is_paid(self):
        """Check if the payment is paid.
        @returns: True if the payment is paid, otherwise False
        """
        return self.status == Payment.STATUS_PAID

    def is_pending(self):
        """Check if the payment is pending.
        @returns: True if the payment is pending, otherwise False
        """
        return self.status == Payment.STATUS_PENDING

    def is_preview(self):
        """Check if the payment is in preview state
        @returns: True if the payment is paid, otherwise False
        """
        return self.status == Payment.STATUS_PREVIEW

    def is_cancelled(self):
        """Check if the payment was cancelled.
        @returns: True if the payment was cancelled, otherwise False.
        """
        return self.status == Payment.STATUS_CANCELLED

    def get_paid_date_string(self):
        """Get a paid date string
        @returns: the paid date string or PAID DATE if the payment isn't
        paid
        """
        if self.paid_date:
            return self.paid_date.date().strftime('%x')
        return _('NOT PAID')

    def get_open_date_string(self):
        """Get a open date string
        @returns: the open date string or empty string
        """
        if self.open_date:
            return self.open_date.date().strftime('%x')
        return ""

class PaymentChangeHistory(Domain):
    """ A class to hold information about changes to a payment.

    Only one tuple (last_due_date, new_due_date) or (last_status, new_status)
    should be non-null at a time.

    @param payment: the payment changed
    @param change_reason: the reason of the due date change
    @param last_due_date: the due date that was set before the changed
    @param new_due_date: the due date that was set after changed
    @param last_status: status before the change
    @param new_status: status after change
    """
    payment = ForeignKey('Payment')
    change_reason = UnicodeCol(default=None)
    change_date = DateTimeCol(default=datetime.datetime.now)
    last_due_date = DateTimeCol(default=None)
    new_due_date = DateTimeCol(default=None)
    last_status = IntCol(default=None)
    new_status = IntCol(default=None)


class PaymentFlowHistory(Domain):
    """A class to hold information about the financial flow.

    @param history_date: the date when payments were registered.
    @param to_receive: the amount scheduled to be received in the
                       history_date.
    @param received: the amount received in the history_date.
    @param to_pay: the amount scheduled to be paid in the history_date.
    @param paid: the amount paid in the history_date.
    @param balance_expected: the balance of the last day plus the amount to be
                             received minus the amount to be paid.
    @param balance_real: the balance of the last day plus the amount received
                         minus the amount paid.
    """

    history_date = DateTimeCol(default=datetime.datetime.now)

    to_receive = DecimalCol(default=Decimal(0))
    received = DecimalCol(default=Decimal(0))
    to_pay = DecimalCol(default=Decimal(0))
    paid = DecimalCol(default=Decimal(0))

    balance_expected = DecimalCol(default=Decimal(0))
    balance_real = DecimalCol(default=Decimal(0))

    to_receive_payments = IntCol(default=0)
    received_payments = IntCol(default=0)
    to_pay_payments = IntCol(default=0)
    paid_payments = IntCol(default=0)

    #
    # Public API
    #

    def get_last_day_real_balance(self):
        """Returns the real balance value of the previous day or zero if
        there's no previous day.
        """
        last_day = PaymentFlowHistory.get_last_day(self.get_connection(),
                                                   self.history_date)
        if last_day:
            return last_day.balance_real
        return Decimal(0)

    def get_divergent_payments(self):
        """Returns a L{Payment} sequence that meet to following requirements:
            - The payment due date, paid date or cancel date is the current
              PaymentFlowHistory date.
            - The payment was paid/received with different values (eg with
              discount or surcharges).
            - The payment was scheduled to be paid/received in the current,
              but it was not.
            - The payment was not expected to be paid/received the current date.
        """
        date = self.history_date
        query = AND(OR(Payment.q.due_date == date,
                       Payment.q.paid_date == date,
                       Payment.q.cancel_date == date),
                    OR(Payment.q.paid_value == None,
                       Payment.q.value != Payment.q.paid_value,
                       Payment.q.paid_date == None,
                       Payment.q.due_date != Payment.q.paid_date))
        return Payment.select(query, connection=self.get_connection())

    #
    # Private API
    #

    def _update_balance(self):
        """Updates the balance_expected and balance_real values following this
        rule:
            - balance_expected: last_day_balance + to_receive - to_pay
            - balance_real: last_day_balance + received - paid
        """
        last_day = self.get_last_day_real_balance()
        old_balance_real = self.balance_real
        self.balance_expected =  last_day + self.to_receive - self.to_pay
        self.balance_real = last_day + self.received - self.paid

        # balance_real affects the future (last_day real balance)
        if old_balance_real != self.balance_real:
            next_day = PaymentFlowHistory.get_next_day(self.get_connection(),
                                                       self.history_date)
            if next_day is not None:
                # this could take a long time update all tuples.
                next_day._update_balance()

    def _update_registers(self, payment, value, accomplished=True):
        """Updates the L{PaymentFlowHistory} attributes according to the
        payment facet, value and if the payment was accomplished or not.

        @param payment: the payment that will be registered.
        @param value: the value that will be used to update history
                      attributes.
        @param accomplished: indicates if we should update the attributes that
                             holds information about the accomplished payments
                             or attributes related to payments that will be
                             accomplished later.
        """
        if not payment.getFacets():
            log.info('Payment %r will not be registered in %r: missing '
                     'payment facets.' % (payment, self))

        if value > 0:
            payment_qty = 1
        else:
            payment_qty = -1

        if IOutPayment(payment, None) is not None:
            if accomplished:
                self.paid += value
                self.paid_payments += payment_qty
            else:
                self.to_pay += value
                self.to_pay_payments += payment_qty
        elif IInPayment(payment, None) is not None:
            if accomplished:
                self.received += value
                self.received_payments += payment_qty
            else:
                self.to_receive += value
                self.to_receive_payments += payment_qty
        self._update_balance()

    #
    # Classmethods
    #

    @classmethod
    def get_last_day(cls, conn, reference_date=None):
        """Returns the L{PaymentFlowHistory} instance of the last day
        registered or None if there is no registry. If reference_date was not
        specified, the referente date will be the current date.

        @param reference_date: the reference date to use when querying the
                               last day.
        @param conn: a database connection.
        """
        if reference_date is None:
            reference_date = datetime.date.today()
        results = PaymentFlowHistory.select(
                            PaymentFlowHistory.q.history_date < reference_date,
                            orderBy=DESC(PaymentFlowHistory.q.history_date),
                            connection=conn).limit(1)
        if results:
            return results[0]

    @classmethod
    def get_next_day(cls, conn, reference_date=None):
        """Returns the L{PaymentFlowHistory} instance of the next day
        registered or None if there is no registry. If reference_date was not
        specified, the referente date will be the current date.

        @param reference_date: the reference date to use when querying the
                               next day.
        @param conn: a database connection.
        """
        if reference_date is None:
            reference_date = datetime.date.today()
        results = PaymentFlowHistory.select(
                            PaymentFlowHistory.q.history_date > reference_date,
                            orderBy=PaymentFlowHistory.q.history_date,
                            connection=conn).limit(1)
        if results:
            return results[0]

    @classmethod
    def get_or_create_flow_history(cls, conn, date):
        """Returns a L{PaymentFlowHistory} instance.

        @param conn: a database connection.
        @param date: the date of the L{PaymentFlowHistory} we want to
                     retrieve or create.
        """
        day_history = PaymentFlowHistory.selectOneBy(history_date=date,
                                                     connection=conn)
        if day_history is not None:
            return day_history
        return cls(history_date=date, connection=conn)

    @classmethod
    def add_payment(cls, conn, payment, reference_date=None):
        """Adds a payment in the L{PaymentFlowHistory} registry according to
        the payment due date.

        @param conn: a database connection.
        @param payment: the payment to be added in the registry.
        @param reference_date: the reference date to use when add the payment,
                               if not specified, the reference will be the
                               payment due date.
        """
        if reference_date is None:
            reference_date = payment.due_date.date()
        day_history = cls.get_or_create_flow_history(conn, reference_date)
        day_history._update_registers(payment, payment.value,
                                      accomplished=False)

    @classmethod
    def add_paid_payment(cls, conn, payment, reference_date=None):
        """Adds a paid payment in the L{PaymentFlowHistory} registry. The paid
        payment will be added in the current day registry.

        @param conn: a database connection.
        @param payment: the paid payment to be added in the registry.
        @param reference_date: the reference date to use when add the paid
                               payment, if not specified, the reference will
                               be the current date.
        """
        if reference_date is None:
            reference_date = datetime.date.today()
        day_history = cls.get_or_create_flow_history(conn, reference_date)
        day_history._update_registers(payment, payment.value,
                                      accomplished=True)

    @classmethod
    def remove_payment(cls, conn, payment, reference_date=None):
        """Removes a payment in the L{PaymentFlowHistory} registry. The
        payment will be deducted from registry according to its due date.

        @param conn: a database connection.
        @param payment: the payment to be removed in the registry.
        @param reference_date: the reference date to use when remove the
                               payment, if not specified, the reference will
                               be the payment due date.
        """
        if reference_date is None:
            reference_date = payment.due_date.date()
        day_history = cls.get_or_create_flow_history(conn, reference_date)
        day_history._update_registers(payment, -payment.value,
                                      accomplished=False)

    @classmethod
    def remove_paid_payment(cls, conn, payment, reference_date=None):
        """Removes a paid payment in the L{PaymentFlowHistory} registry. The paid
        payment will be removed in the current day registry.

        @param conn: a database connection.
        @param payment: the paid payment to be removed in the registry.
        @param reference_date: the reference date to use when remove the paid
                               payment, if not specified, the reference will
                               be the current date.
        """
        if reference_date is None:
            reference_date = datetime.date.today()
        day_history = cls.get_or_create_flow_history(conn, reference_date)
        day_history._update_registers(payment, -payment.paid_value,
                                      accomplished=True)


#
# Payment adapters
#


class PaymentAdaptToInPayment(ModelAdapter):

    implements(IInPayment)

Payment.registerFacet(PaymentAdaptToInPayment, IInPayment)


class PaymentAdaptToOutPayment(ModelAdapter):

    implements(IOutPayment)

    def pay(self):
        payment = self.get_adapted()
        if not payment.status == Payment.STATUS_PENDING:
            raise ValueError("This payment is already paid.")
        payment.pay()

Payment.registerFacet(PaymentAdaptToOutPayment, IOutPayment)
<|MERGE_RESOLUTION|>--- conflicted
+++ resolved
@@ -32,15 +32,9 @@
 from kiwi.log import Logger
 from zope.interface import implements
 
-<<<<<<< HEAD
-from stoqlib.database.orm import PriceCol
-from stoqlib.database.orm import IntCol, DateTimeCol, UnicodeCol, ForeignKey
-from stoqlib.database.orm import const, MultipleJoin
-=======
 from stoqlib.database.orm import (IntCol, DateTimeCol, UnicodeCol, ForeignKey,
                                   PriceCol, DecimalCol)
-from stoqlib.database.orm import const, DESC, AND, OR
->>>>>>> dfcc04a9
+from stoqlib.database.orm import const, DESC, AND, OR, MultipleJoin
 from stoqlib.domain.base import Domain, ModelAdapter
 from stoqlib.domain.interfaces import IInPayment, IOutPayment
 from stoqlib.exceptions import DatabaseInconsistency, StoqlibError
